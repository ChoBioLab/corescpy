# from scanpy.plotting import _utils
import seaborn as sns 
import crispr as cr
import scanpy as sc
import pertpy as pt
import matplotlib.pyplot as plt
import warnings
import functools
import pandas as pd 
import numpy as np


def plot_targeting_efficiency(
    adata, key_control="NT", key_nonperturbed="NP", key_treatment="KO",
    col_guide_rna="guide_ids", guide_split="-", feature_split=None, 
    mixscape_class_global="mixscape_class_global", **kwargs):
    """
    Plot targeting efficiency (Mixscape scores) of guide RNAs.
    
    Adapted from `pertpy.pl.ms.barplot()`.
    
    """
    if "palette" not in kwargs:
        kwargs.update({"palette": {
            key_treatment: "blue", key_nonperturbed: "r", 
            key_control: "grey"}})
    if mixscape_class_global not in adata.obs:
        raise ValueError("Please run `pt.tl.mixscape` first.")
    guides = adata.obs[[mixscape_class_global, col_guide_rna]]
    if feature_split is not None:
        guides = guides[[mixscape_class_global]].join(
            guides[col_guide_rna].str.split(feature_split).explode(
                ).to_frame(col_guide_rna))  # multi-guide cells -> multi-rows
    count = pd.crosstab(index=guides[mixscape_class_global],
                        columns=guides[col_guide_rna])
    all_cells_pct = pd.melt(count / count.sum(), 
                            ignore_index=False).reset_index()
    ko_cells_percentage = all_cells_pct[all_cells_pct[
        mixscape_class_global] == key_treatment].sort_values(
            "value", ascending=False)  # % KO/KD/Tx
    new_levels = ko_cells_percentage[col_guide_rna]
    all_cells_pct[col_guide_rna] = pd.Categorical(
        all_cells_pct[col_guide_rna], categories=new_levels, ordered=False)
    all_cells_pct[mixscape_class_global] = pd.Categorical(
        all_cells_pct[mixscape_class_global], categories=[
            key_control, key_nonperturbed, key_treatment], ordered=False)
    all_cells_pct["Gene"] = all_cells_pct[col_guide_rna].str.rsplit(
        guide_split, expand=True)[0]
    all_cells_pct["guide_number"] = all_cells_pct[
        col_guide_rna].str.rsplit(guide_split, expand=True)[1]
    all_cells_pct["guide_number"] = guide_split + all_cells_pct[
        "guide_number"]
    np_ko_cells = all_cells_pct[all_cells_pct["Gene"] != key_control]
    _, cols = cr.pl.square_grid(len(np_ko_cells["Gene"].unique()))
    p_1 = sns.catplot(data=np_ko_cells, x="mixscape_class_global", y="value", 
                      col="Gene", col_wrap=cols, kind="bar", 
                      hue="mixscape_class_global", **kwargs)
    return p_1


def plot_mixscape(adata, col_target_genes, key_treatment, key_control="NT",
                  assay=None, adata_protein=None, protein_of_interest=None, 
                  key_nonperturbed="NP", color="red",
                  layer="X_pert", target_gene_idents=True, 
                  subsample_number=5, figsize=None, ncol=3,
                  col_guide_rna=None, guide_split="-", feature_split="|"):
    """Make Mixscape perturbation plots."""
    figs = {}
    target_gene_idents = [target_gene_idents] if isinstance(
        target_gene_idents, str) else list(
            adata.uns["mixscape"].keys()) if (
                target_gene_idents is True) else list(target_gene_idents)
    figs["DEX_ordered_by_ppp_heat"] = {}
    figs["ppp_violin"] = {}
    figs["perturbation_score"] = {}
    figs["perturbation_clusters"] = {}
    if adata_protein:
        if "mixscape_class_global" not in adata_protein:
            adata_protein.loc[:, "mixscape_class_global"] = adata.loc[
                adata_protein.index]["mixscape_class_global"]
    adata = adata[assay].copy() if assay else adata.copy()
    for g in target_gene_idents:  # iterate target genes of interest
        try:
            figs["DEX_ordered_by_ppp_heat"][
                g] = pt.pl.ms.heatmap(
                    adata=adata, subsample_number=subsample_number,
                    labels=col_target_genes, target_gene=g, 
                    layer=layer, control=key_control, show=False
                    )  # differential expression heatmap, sort by PPs
            plt.show()
        except Exception as err:
            figs["DEX_ordered_by_ppp_heat"][g] = err
            warnings.warn(f"{err}\n\nCould not plot DEX heatmap!")
        tg_conds = [
            key_control, f"{g} {key_nonperturbed}", 
            f"{g} {key_treatment}"]  # conditions: gene g
        figs["ppp_violin"][g] = pt.pl.ms.violin(
            adata=adata, target_gene_idents=tg_conds, 
            rotation=45, groupby="mixscape_class", show=False,
            keys=f"mixscape_class_p_{key_treatment}".lower()
            )  # gene: perturbed, NP, control
    figs["ppp_violin"][f"global"] = pt.pl.ms.violin(
        adata=adata, target_gene_idents=[
            key_control, key_nonperturbed, key_treatment], 
        rotation=45, keys=f"mixscape_class_p_{key_treatment}".lower(),
        groupby="mixscape_class_global")  # same, but global
    try:
        tg_conds = [key_control] + functools.reduce(
            lambda i, j: i + j, [[f"{g} {key_nonperturbed}", 
                    f"{g} {key_treatment}"] 
            for g in target_gene_idents])  # conditions: all genes
        figs["ppp_violin"]["all"] = pt.pl.ms.violin(
            adata=adata, keys=f"mixscape_class_p_{key_treatment}".lower(),
            target_gene_idents=tg_conds, rotation=45,
            groupby="mixscape_class")  # gene: perturbed, NP, control
    except Exception as err:
        figs["ppp_violin"]["all"] = err
        print(err)
    for g in target_gene_idents:  # iterate target genes of interest
        try:
            figs["perturbation_score"][g] = pt.pl.ms.perturbscore(
                adata=adata, labels=col_target_genes, 
                target_gene=g, color=color, perturbation_type=key_treatment)
            print(figs["perturbation_score"][g])
        except Exception as err:
            figs["perturbation_score"][g] = err
            warnings.warn(f"{err}\n\nCould not plot scores ({g})!")
    if adata_protein is not None:
        try:
            figs["protein_expression"] = pt.pl.ms.violin(
                adata=adata_protein, target_gene_idents=target_gene_idents,
                keys=protein_of_interest, hue="mixscape_class_global",
                groupby=col_target_genes)
        except Exception as err:
            figs["perturbation_score"][g] = err
            warnings.warn("{err}\n\nCould not plot protein expression for "
                          f"{protein_of_interest}!")
    if col_guide_rna is not None:
        try:
            figs["targeting_efficiency"] = cr.pl.plot_targeting_efficiency(
                adata, col_guide_rna=col_guide_rna, key_control=key_control, 
                key_treatment=key_treatment, key_nonperturbed=key_nonperturbed, 
                guide_split=guide_split, feature_split=feature_split,
                mixscape_class_global="mixscape_class_global")
        except Exception as err:
            figs["targeting_efficiency"][g] = err
            warnings.warn(f"{err}\n\nCould not plot targeting efficiency!")
    try:  # LDA clusters
        figs["perturbation_clusters"] = plt.figure(figsize=(15, 15))
        axis = figs["perturbation_clusters"].add_subplot(111)
        pt.pl.ms.lda(adata=adata, perturbation_type=key_treatment, ax=axis, 
                     control=key_control)  # UMAP
        figs["perturbation_clusters"].tight_layout()
        figs["perturbation_clusters"].suptitle(
            "Perturbation-Specific Clusters")
        print(figs["perturbation_clusters"])
    except Exception as err:
        figs["perturbation_clusters"] = err
        warnings.warn(f"{err}\n\nPerturbation cluster plot failed!")
    if ncol is None:
        nrow, ncol = cr.pl.square_grid(len(target_gene_idents))
    else:
        nrow = int(np.ceil(len(target_gene_idents) / ncol))
    if figsize is None:
        figsize = (5 * ncol, 5 * nrow)
    figs[f"gex_violin"], axs = plt.subplots(nrow, ncol, figsize=figsize)
    if "flatten" in dir(axs):  # if enough target genes for multi-row plot
        axs = axs.flatten()  # flatten axis so can access by flat index
    # for i, x in enumerate(target_gene_idents):  # iterate target genes
    #     try:
    #         sc.pl.violin(
<<<<<<< HEAD
    #             adata[adata.obs[col_target_genes] == x], keys=x,
=======
    #             adata[adata.obs[col_target_genes].isin([x, key_control], x,
>>>>>>> 38c15561
    #             groupby="mixscape_class_global", ax=axs[i])
    #     except Exception as err:
    #         print(f"{err}\n\nGene expression violin plot failed for {x}!")
    #         figs[f"gex_violin_{x}"] = err
    return figs<|MERGE_RESOLUTION|>--- conflicted
+++ resolved
@@ -169,11 +169,7 @@
     # for i, x in enumerate(target_gene_idents):  # iterate target genes
     #     try:
     #         sc.pl.violin(
-<<<<<<< HEAD
-    #             adata[adata.obs[col_target_genes] == x], keys=x,
-=======
     #             adata[adata.obs[col_target_genes].isin([x, key_control], x,
->>>>>>> 38c15561
     #             groupby="mixscape_class_global", ax=axs[i])
     #     except Exception as err:
     #         print(f"{err}\n\nGene expression violin plot failed for {x}!")
